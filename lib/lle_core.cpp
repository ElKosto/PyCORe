--- conflicted
+++ resolved
@@ -54,14 +54,9 @@
 {
     
     std::cout<<"Split Step is running\n";
-<<<<<<< HEAD
+
     std::complex<double> i (0.,1.);
 
-    int check;
-=======
-    //using namespace std::complex_literals;
-    std::complex<double> i (0.,1.);
->>>>>>> 586e6e7f
     
     /*std::complex<double> **res = new (std::nothrow) std::complex<double>*[Ndet];
     for (int i=0; i<Ndet; i++){
